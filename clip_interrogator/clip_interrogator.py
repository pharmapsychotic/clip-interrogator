--- conflicted
+++ resolved
@@ -25,21 +25,6 @@
 }
 
 CACHE_URLS_VITL = [
-<<<<<<< HEAD
-    "https://huggingface.co/pharma/ci-preprocess/resolve/main/ViT-L-14_openai_artists.pkl",
-    "https://huggingface.co/pharma/ci-preprocess/resolve/main/ViT-L-14_openai_flavors.pkl",
-    "https://huggingface.co/pharma/ci-preprocess/resolve/main/ViT-L-14_openai_mediums.pkl",
-    "https://huggingface.co/pharma/ci-preprocess/resolve/main/ViT-L-14_openai_movements.pkl",
-    "https://huggingface.co/pharma/ci-preprocess/resolve/main/ViT-L-14_openai_trendings.pkl",
-]
-
-CACHE_URLS_VITH = [
-    "https://huggingface.co/pharma/ci-preprocess/resolve/main/ViT-H-14_laion2b_s32b_b79k_artists.pkl",
-    "https://huggingface.co/pharma/ci-preprocess/resolve/main/ViT-H-14_laion2b_s32b_b79k_flavors.pkl",
-    "https://huggingface.co/pharma/ci-preprocess/resolve/main/ViT-H-14_laion2b_s32b_b79k_mediums.pkl",
-    "https://huggingface.co/pharma/ci-preprocess/resolve/main/ViT-H-14_laion2b_s32b_b79k_movements.pkl",
-    "https://huggingface.co/pharma/ci-preprocess/resolve/main/ViT-H-14_laion2b_s32b_b79k_trendings.pkl",
-=======
     'https://huggingface.co/pharma/ci-preprocess/resolve/main/ViT-L-14_openai_artists.safetensors',
     'https://huggingface.co/pharma/ci-preprocess/resolve/main/ViT-L-14_openai_flavors.safetensors',
     'https://huggingface.co/pharma/ci-preprocess/resolve/main/ViT-L-14_openai_mediums.safetensors',
@@ -55,7 +40,6 @@
     'https://huggingface.co/pharma/ci-preprocess/resolve/main/ViT-H-14_laion2b_s32b_b79k_movements.safetensors',
     'https://huggingface.co/pharma/ci-preprocess/resolve/main/ViT-H-14_laion2b_s32b_b79k_negative.safetensors',
     'https://huggingface.co/pharma/ci-preprocess/resolve/main/ViT-H-14_laion2b_s32b_b79k_trendings.safetensors',
->>>>>>> 6a62ce73
 ]
 
 
@@ -579,28 +563,8 @@
         self.tokenize = tokenize
 
         hash = hashlib.sha256(",".join(labels).encode()).hexdigest()
-<<<<<<< HEAD
-
-        cache_filepath = None
-        if config.cache_path is not None and desc is not None:
-            os.makedirs(config.cache_path, exist_ok=True)
-            sanitized_name = config.clip_model_name.replace("/", "_").replace("@", "_")
-            cache_filepath = os.path.join(
-                config.cache_path, f"{sanitized_name}_{desc}.pkl"
-            )
-            if desc is not None and os.path.exists(cache_filepath):
-                with open(cache_filepath, "rb") as f:
-                    try:
-                        data = pickle.load(f)
-                        if data.get("hash") == hash:
-                            self.labels = data["labels"]
-                            self.embeds = data["embeds"]
-                    except Exception as e:
-                        print(f"Error loading cached table {desc}: {e}")
-=======
         sanitized_name = self.config.clip_model_name.replace('/', '_').replace('@', '_')
         self._load_cached(desc, hash, sanitized_name)
->>>>>>> 6a62ce73
 
         if len(self.labels) != len(self.embeds):
             self.embeds = []
@@ -620,30 +584,6 @@
                 for i in range(text_features.shape[0]):
                     self.embeds.append(text_features[i])
 
-<<<<<<< HEAD
-            if cache_filepath is not None:
-                with open(cache_filepath, "wb") as f:
-                    pickle.dump(
-                        {
-                            "labels": self.labels,
-                            "embeds": self.embeds,
-                            "hash": hash,
-                            "model": config.clip_model_name,
-                        },
-                        f,
-                    )
-
-        if self.device == "cpu" or self.device == torch.device("cpu"):
-            self.embeds = [e.astype(np.float32) for e in self.embeds]
-
-    def _rank(
-        self,
-        image_features: torch.Tensor,
-        text_embeds: torch.Tensor,
-        top_count: int = 1,
-        reverse: bool = False,
-    ) -> str:
-=======
             if desc and self.config.cache_path:
                 os.makedirs(self.config.cache_path, exist_ok=True)
                 cache_filepath = os.path.join(self.config.cache_path, f"{sanitized_name}_{desc}.safetensors")
@@ -688,7 +628,6 @@
 
     
     def _rank(self, image_features: torch.Tensor, text_embeds: torch.Tensor, top_count: int=1, reverse: bool=False) -> str:
->>>>>>> 6a62ce73
         top_count = min(top_count, len(text_embeds))
         text_embeds = torch.stack([torch.from_numpy(t) for t in text_embeds]).to(
             self.device
